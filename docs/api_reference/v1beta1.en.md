+++
title = "v1beta1 API Reference"
<<<<<<< HEAD
date = 2021-12-08T15:09:59+05:00
=======
date = 2021-12-23T12:22:34+01:00
>>>>>>> f213626c
weight = 11
+++
## v1beta1

* [APIEndpoint](#apiendpoint)
* [AWSSpec](#awsspec)
* [Addon](#addon)
* [Addons](#addons)
* [AssetConfiguration](#assetconfiguration)
* [AzureSpec](#azurespec)
* [BinaryAsset](#binaryasset)
* [CNI](#cni)
* [CanalSpec](#canalspec)
* [CiliumSpec](#ciliumspec)
* [CloudProviderSpec](#cloudproviderspec)
* [ClusterNetworkConfig](#clusternetworkconfig)
* [ContainerRuntimeConfig](#containerruntimeconfig)
* [ContainerRuntimeContainerd](#containerruntimecontainerd)
* [ContainerRuntimeDocker](#containerruntimedocker)
* [ControlPlaneConfig](#controlplaneconfig)
* [DNSConfig](#dnsconfig)
* [DigitalOceanSpec](#digitaloceanspec)
* [DynamicAuditLog](#dynamicauditlog)
* [DynamicWorkerConfig](#dynamicworkerconfig)
* [EncryptionProviders](#encryptionproviders)
* [ExternalCNISpec](#externalcnispec)
* [Features](#features)
* [GCESpec](#gcespec)
* [HetznerSpec](#hetznerspec)
* [HostConfig](#hostconfig)
* [IPTables](#iptables)
* [IPVSConfig](#ipvsconfig)
* [ImageAsset](#imageasset)
* [KubeOneCluster](#kubeonecluster)
* [KubeProxyConfig](#kubeproxyconfig)
* [MachineControllerConfig](#machinecontrollerconfig)
* [MetricsServer](#metricsserver)
* [NoneSpec](#nonespec)
* [OpenIDConnect](#openidconnect)
* [OpenIDConnectConfig](#openidconnectconfig)
* [OpenstackSpec](#openstackspec)
* [PacketSpec](#packetspec)
* [PodNodeSelector](#podnodeselector)
* [PodNodeSelectorConfig](#podnodeselectorconfig)
* [PodPresets](#podpresets)
* [PodSecurityPolicy](#podsecuritypolicy)
* [ProviderSpec](#providerspec)
* [ProviderStaticNetworkConfig](#providerstaticnetworkconfig)
* [ProxyConfig](#proxyconfig)
* [RegistryConfiguration](#registryconfiguration)
* [StaticAuditLog](#staticauditlog)
* [StaticAuditLogConfig](#staticauditlogconfig)
* [StaticWorkersConfig](#staticworkersconfig)
* [SystemPackages](#systempackages)
* [VersionConfig](#versionconfig)
* [VsphereSpec](#vspherespec)
* [WeaveNetSpec](#weavenetspec)

### APIEndpoint

APIEndpoint is the endpoint used to communicate with the Kubernetes API

| Field | Description | Scheme | Required |
| ----- | ----------- | ------ | -------- |
| host | Host is the hostname or IP on which API is running. | string | true |
| port | Port is the port used to reach to the API. Default value is 6443. | int | false |
| alternativeNames | AlternativeNames is a list of Subject Alternative Names for the API Server signing cert. | []string | false |

[Back to Group](#v1beta1)

### AWSSpec

AWSSpec defines the AWS cloud provider

| Field | Description | Scheme | Required |
| ----- | ----------- | ------ | -------- |

[Back to Group](#v1beta1)

### Addon

Addon config

| Field | Description | Scheme | Required |
| ----- | ----------- | ------ | -------- |
| name | Name of the addon to configure | string | true |
| params | Params to the addon, to render the addon using text/template, this will override globalParams | map[string]string | false |
| delete | Delete flag to ensure the named addon with all its contents to be deleted | bool | false |

[Back to Group](#v1beta1)

### Addons

Addons config

| Field | Description | Scheme | Required |
| ----- | ----------- | ------ | -------- |
| enable | Enable | bool | false |
| path | Path on the local file system to the directory with addons manifests. | string | false |
| globalParams | GlobalParams to the addon, to render all addons using text/template | map[string]string | false |
| addons | Addons is a list of config options for named addon | [][Addon](#addon) | false |

[Back to Group](#v1beta1)

### AssetConfiguration

AssetConfiguration controls how assets (e.g. CNI, Kubelet, kube-apiserver, and more)
are pulled.
The AssetConfiguration API is a deprecated API removed in the v1beta2 API.
The AssetConfiguration API will be completely removed in KubeOne 1.6+
Currently, configuring BinaryAssets works only on Amazon Linux 2.

| Field | Description | Scheme | Required |
| ----- | ----------- | ------ | -------- |
| kubernetes | Kubernetes configures the image registry and repository for the core Kubernetes images (kube-apiserver, kube-controller-manager, kube-scheduler, and kube-proxy). Kubernetes respects only ImageRepository (ImageTag is ignored). Default image repository and tag: defaulted dynamically by Kubeadm. Defaults to RegistryConfiguration.OverwriteRegistry if left empty and RegistryConfiguration.OverwriteRegistry is specified. | [ImageAsset](#imageasset) | false |
| pause | Pause configures the sandbox (pause) image to be used by Kubelet. Default image repository and tag: defaulted dynamically by Kubeadm. Defaults to RegistryConfiguration.OverwriteRegistry if left empty and RegistryConfiguration.OverwriteRegistry is specified. | [ImageAsset](#imageasset) | false |
| coreDNS | CoreDNS configures the image registry and tag to be used for deploying the CoreDNS component. Default image repository and tag: defaulted dynamically by Kubeadm. Defaults to RegistryConfiguration.OverwriteRegistry if left empty and RegistryConfiguration.OverwriteRegistry is specified. | [ImageAsset](#imageasset) | false |
| etcd | Etcd configures the image registry and tag to be used for deploying the Etcd component. Default image repository and tag: defaulted dynamically by Kubeadm. Defaults to RegistryConfiguration.OverwriteRegistry if left empty and RegistryConfiguration.OverwriteRegistry is specified. | [ImageAsset](#imageasset) | false |
| metricsServer | MetricsServer configures the image registry and tag to be used for deploying the metrics-server component. Default image repository and tag: defaulted dynamically by KubeOne. Defaults to RegistryConfiguration.OverwriteRegistry if left empty and RegistryConfiguration.OverwriteRegistry is specified. | [ImageAsset](#imageasset) | false |
| cni | CNI configures the source for downloading the CNI binaries. If not specified, kubernetes-cni package will be installed. Default: none | [BinaryAsset](#binaryasset) | false |
| nodeBinaries | NodeBinaries configures the source for downloading the Kubernetes Node Binaries tarball (e.g. kubernetes-node-linux-amd64.tar.gz). The tarball must have .tar.gz as the extension and must contain the following files: - kubernetes/node/bin/kubelet - kubernetes/node/bin/kubeadm If not specified, kubelet and kubeadm packages will be installed. Default: none | [BinaryAsset](#binaryasset) | false |
| kubectl | Kubectl configures the source for downloading the Kubectl binary. If not specified, kubelet package will be installed. Default: none | [BinaryAsset](#binaryasset) | false |

[Back to Group](#v1beta1)

### AzureSpec

AzureSpec defines the Azure cloud provider

| Field | Description | Scheme | Required |
| ----- | ----------- | ------ | -------- |

[Back to Group](#v1beta1)

### BinaryAsset

BinaryAsset is used to customize the URL of the binary asset

| Field | Description | Scheme | Required |
| ----- | ----------- | ------ | -------- |
| url | URL from where to download the binary | string | false |

[Back to Group](#v1beta1)

### CNI

CNI config. Only one CNI provider must be used at the single time.

| Field | Description | Scheme | Required |
| ----- | ----------- | ------ | -------- |
| canal | Canal | *[CanalSpec](#canalspec) | false |
| cilium | Cilium | *[CiliumSpec](#ciliumspec) | false |
| weaveNet | WeaveNet | *[WeaveNetSpec](#weavenetspec) | false |
| external | External | *[ExternalCNISpec](#externalcnispec) | false |

[Back to Group](#v1beta1)

### CanalSpec

CanalSpec defines the Canal CNI plugin

| Field | Description | Scheme | Required |
| ----- | ----------- | ------ | -------- |
| mtu | MTU automatically detected based on the cloudProvider default value is 1450 | int | false |

[Back to Group](#v1beta1)

### CiliumSpec

CiliumSpec defines the Cilium CNI plugin

| Field | Description | Scheme | Required |
| ----- | ----------- | ------ | -------- |
| kubeProxyReplacement | KubeProxyReplacement defines weather cilium relies on underlying Kernel support to replace kube-proxy functionality by eBPF (strict), or disables a subset of those features so cilium does not bail out if the kernel support is missing (disabled). default is \"disabled\" | KubeProxyReplacementType | true |
| enableHubble | EnableHubble to deploy Hubble relay and UI default value is false | bool | true |

[Back to Group](#v1beta1)

### CloudProviderSpec

CloudProviderSpec describes the cloud provider that is running the machines.
Only one cloud provider must be defined at the single time.

| Field | Description | Scheme | Required |
| ----- | ----------- | ------ | -------- |
| external | External | bool | false |
| cloudConfig | CloudConfig | string | false |
| csiConfig | CSIConfig | string | false |
| aws | AWS | *[AWSSpec](#awsspec) | false |
| azure | Azure | *[AzureSpec](#azurespec) | false |
| digitalocean | DigitalOcean | *[DigitalOceanSpec](#digitaloceanspec) | false |
| gce | GCE | *[GCESpec](#gcespec) | false |
| hetzner | Hetzner | *[HetznerSpec](#hetznerspec) | false |
| openstack | Openstack | *[OpenstackSpec](#openstackspec) | false |
| packet | Packet | *[PacketSpec](#packetspec) | false |
| vsphere | Vsphere | *[VsphereSpec](#vspherespec) | false |
| none | None | *[NoneSpec](#nonespec) | false |

[Back to Group](#v1beta1)

### ClusterNetworkConfig

ClusterNetworkConfig describes the cluster network

| Field | Description | Scheme | Required |
| ----- | ----------- | ------ | -------- |
| podSubnet | PodSubnet default value is \"10.244.0.0/16\" | string | false |
| serviceSubnet | ServiceSubnet default value is \"10.96.0.0/12\" | string | false |
| serviceDomainName | ServiceDomainName default value is \"cluster.local\" | string | false |
| nodePortRange | NodePortRange default value is \"30000-32767\" | string | false |
| cni | CNI default value is {canal: {mtu: 1450}} | *[CNI](#cni) | false |
| kubeProxy | KubeProxy config | *[KubeProxyConfig](#kubeproxyconfig) | false |

[Back to Group](#v1beta1)

### ContainerRuntimeConfig

ContainerRuntimeConfig

| Field | Description | Scheme | Required |
| ----- | ----------- | ------ | -------- |
| docker |  | *[ContainerRuntimeDocker](#containerruntimedocker) | false |
| containerd |  | *[ContainerRuntimeContainerd](#containerruntimecontainerd) | false |

[Back to Group](#v1beta1)

### ContainerRuntimeContainerd

ContainerRuntimeContainerd defines docker container runtime

| Field | Description | Scheme | Required |
| ----- | ----------- | ------ | -------- |

[Back to Group](#v1beta1)

### ContainerRuntimeDocker

ContainerRuntimeDocker defines docker container runtime

| Field | Description | Scheme | Required |
| ----- | ----------- | ------ | -------- |

[Back to Group](#v1beta1)

### ControlPlaneConfig

ControlPlaneConfig defines control plane nodes

| Field | Description | Scheme | Required |
| ----- | ----------- | ------ | -------- |
| hosts | Hosts array of all control plane hosts. | [][HostConfig](#hostconfig) | true |

[Back to Group](#v1beta1)

### DNSConfig

DNSConfig contains a machine's DNS configuration

| Field | Description | Scheme | Required |
| ----- | ----------- | ------ | -------- |
| servers | Servers | []string | true |

[Back to Group](#v1beta1)

### DigitalOceanSpec

DigitalOceanSpec defines the DigitalOcean cloud provider

| Field | Description | Scheme | Required |
| ----- | ----------- | ------ | -------- |

[Back to Group](#v1beta1)

### DynamicAuditLog

DynamicAuditLog feature flag

| Field | Description | Scheme | Required |
| ----- | ----------- | ------ | -------- |
| enable | Enable Default value is false. | bool | false |

[Back to Group](#v1beta1)

### DynamicWorkerConfig

DynamicWorkerConfig describes a set of worker machines

| Field | Description | Scheme | Required |
| ----- | ----------- | ------ | -------- |
| name | Name | string | true |
| replicas | Replicas | *int | true |
| providerSpec | Config | [ProviderSpec](#providerspec) | true |

[Back to Group](#v1beta1)

### EncryptionProviders

Encryption Providers feature flag

| Field | Description | Scheme | Required |
| ----- | ----------- | ------ | -------- |
| enable | Enable | bool | true |
| customEncryptionConfiguration | CustomEncryptionConfiguration | string | true |

[Back to Group](#v1beta1)

### ExternalCNISpec

ExternalCNISpec defines the external CNI plugin.
It's up to the user's responsibility to deploy the external CNI plugin manually or as an addon

| Field | Description | Scheme | Required |
| ----- | ----------- | ------ | -------- |

[Back to Group](#v1beta1)

### Features

Features controls what features will be enabled on the cluster

| Field | Description | Scheme | Required |
| ----- | ----------- | ------ | -------- |
| podNodeSelector | PodNodeSelector | *[PodNodeSelector](#podnodeselector) | false |
| podPresets | PodPresets Obsolete: this feature has been removed from KubeOne and specifying it will have no effect | *[PodPresets](#podpresets) | false |
| podSecurityPolicy | PodSecurityPolicy Deprecated: will be removed once Kubernetes 1.24 reaches EOL | *[PodSecurityPolicy](#podsecuritypolicy) | false |
| staticAuditLog | StaticAuditLog | *[StaticAuditLog](#staticauditlog) | false |
| dynamicAuditLog | DynamicAuditLog | *[DynamicAuditLog](#dynamicauditlog) | false |
| metricsServer | MetricsServer | *[MetricsServer](#metricsserver) | false |
| openidConnect | OpenIDConnect | *[OpenIDConnect](#openidconnect) | false |
| encryptionProviders | Encryption Providers | *[EncryptionProviders](#encryptionproviders) | false |

[Back to Group](#v1beta1)

### GCESpec

GCESpec defines the GCE cloud provider

| Field | Description | Scheme | Required |
| ----- | ----------- | ------ | -------- |

[Back to Group](#v1beta1)

### HetznerSpec

HetznerSpec defines the Hetzner cloud provider

| Field | Description | Scheme | Required |
| ----- | ----------- | ------ | -------- |
| networkID | NetworkID | string | false |

[Back to Group](#v1beta1)

### HostConfig

HostConfig describes a single control plane node.

| Field | Description | Scheme | Required |
| ----- | ----------- | ------ | -------- |
| publicAddress | PublicAddress is externally accessible IP address from public internet. | string | true |
| privateAddress | PrivateAddress is internal RFC-1918 IP address. | string | true |
| sshPort | SSHPort is port to connect ssh to. Default value is 22. | int | false |
| sshUsername | SSHUsername is system login name. Default value is \"root\". | string | false |
| sshPrivateKeyFile | SSHPrivateKeyFile is path to the file with PRIVATE AND CLEANTEXT ssh key. Default value is \"\". | string | false |
| sshAgentSocket | SSHAgentSocket path (or reference to the environment) to the SSH agent unix domain socket. Default value is \"env:SSH_AUTH_SOCK\". | string | false |
| bastion | Bastion is an IP or hostname of the bastion (or jump) host to connect to. Default value is \"\". | string | false |
| bastionPort | BastionPort is SSH port to use when connecting to the bastion if it's configured in .Bastion. Default value is 22. | int | false |
| bastionUser | BastionUser is system login name to use when connecting to bastion host. Default value is \"root\". | string | false |
| hostname | Hostname is the hostname(1) of the host. Default value is populated at the runtime via running `hostname -f` command over ssh. | string | false |
| isLeader | IsLeader indicates this host as a session leader. Default value is populated at the runtime. | bool | false |
| taints | Taints if not provided (i.e. nil) defaults to TaintEffectNoSchedule, with key node-role.kubernetes.io/master for control plane nodes. Explicitly empty (i.e. []corev1.Taint{}) means no taints will be applied (this is default for worker nodes). | [][corev1.Taint](https://kubernetes.io/docs/reference/generated/kubernetes-api/v1.18/#taint-v1-core) | false |

[Back to Group](#v1beta1)

### IPTables

IPTables

| Field | Description | Scheme | Required |
| ----- | ----------- | ------ | -------- |

[Back to Group](#v1beta1)

### IPVSConfig

IPVSConfig contains different options to configure IPVS kube-proxy mode

| Field | Description | Scheme | Required |
| ----- | ----------- | ------ | -------- |
| scheduler | ipvs scheduler, if it’s not configured, then round-robin (rr) is the default value. Can be one of: * rr: round-robin * lc: least connection (smallest number of open connections) * dh: destination hashing * sh: source hashing * sed: shortest expected delay * nq: never queue | string | true |
| excludeCIDRs | excludeCIDRs is a list of CIDR's which the ipvs proxier should not touch when cleaning up ipvs services. | []string | true |
| strictARP | strict ARP configure arp_ignore and arp_announce to avoid answering ARP queries from kube-ipvs0 interface | bool | true |
| tcpTimeout | tcpTimeout is the timeout value used for idle IPVS TCP sessions. The default value is 0, which preserves the current timeout value on the system. | metav1.Duration | true |
| tcpFinTimeout | tcpFinTimeout is the timeout value used for IPVS TCP sessions after receiving a FIN. The default value is 0, which preserves the current timeout value on the system. | metav1.Duration | true |
| udpTimeout | udpTimeout is the timeout value used for IPVS UDP packets. The default value is 0, which preserves the current timeout value on the system. | metav1.Duration | true |

[Back to Group](#v1beta1)

### ImageAsset

ImageAsset is used to customize the image repository and the image tag

| Field | Description | Scheme | Required |
| ----- | ----------- | ------ | -------- |
| imageRepository | ImageRepository customizes the registry/repository | string | false |
| imageTag | ImageTag customizes the image tag | string | false |

[Back to Group](#v1beta1)

### KubeOneCluster

KubeOneCluster is KubeOne Cluster API Schema

| Field | Description | Scheme | Required |
| ----- | ----------- | ------ | -------- |
| name | Name is the name of the cluster. | string | true |
| controlPlane | ControlPlane describes the control plane nodes and how to access them. | [ControlPlaneConfig](#controlplaneconfig) | true |
| apiEndpoint | APIEndpoint are pairs of address and port used to communicate with the Kubernetes API. | [APIEndpoint](#apiendpoint) | true |
| cloudProvider | CloudProvider configures the cloud provider specific features. | [CloudProviderSpec](#cloudproviderspec) | true |
| versions | Versions defines which Kubernetes version will be installed. | [VersionConfig](#versionconfig) | true |
| containerRuntime | ContainerRuntime defines which container runtime will be installed | [ContainerRuntimeConfig](#containerruntimeconfig) | false |
| clusterNetwork | ClusterNetwork configures the in-cluster networking. | [ClusterNetworkConfig](#clusternetworkconfig) | false |
| proxy | Proxy configures proxy used while installing Kubernetes and by the Docker daemon. | [ProxyConfig](#proxyconfig) | false |
| staticWorkers | StaticWorkers describes the worker nodes that are managed by KubeOne/kubeadm. | [StaticWorkersConfig](#staticworkersconfig) | false |
| dynamicWorkers | DynamicWorkers describes the worker nodes that are managed by Kubermatic machine-controller/Cluster-API. | [][DynamicWorkerConfig](#dynamicworkerconfig) | false |
| machineController | MachineController configures the Kubermatic machine-controller component. | *[MachineControllerConfig](#machinecontrollerconfig) | false |
| caBundle | CABundle PEM encoded global CA | string | false |
| features | Features enables and configures additional cluster features. | [Features](#features) | false |
| addons | Addons are used to deploy additional manifests. | *[Addons](#addons) | false |
| systemPackages | SystemPackages configure kubeone behaviour regarding OS packages. | *[SystemPackages](#systempackages) | false |
| assetConfiguration | AssetConfiguration configures how are binaries and container images downloaded | [AssetConfiguration](#assetconfiguration) | false |
| registryConfiguration | RegistryConfiguration configures how Docker images are pulled from an image registry | *[RegistryConfiguration](#registryconfiguration) | false |

[Back to Group](#v1beta1)

### KubeProxyConfig

KubeProxyConfig defines configured kube-proxy mode, default is iptables mode

| Field | Description | Scheme | Required |
| ----- | ----------- | ------ | -------- |
| skipInstallation | SkipInstallation will skip the installation of kube-proxy default value is false | bool | true |
| ipvs | IPVS config | *[IPVSConfig](#ipvsconfig) | true |
| iptables | IPTables config | *[IPTables](#iptables) | true |

[Back to Group](#v1beta1)

### MachineControllerConfig

MachineControllerConfig configures kubermatic machine-controller deployment

| Field | Description | Scheme | Required |
| ----- | ----------- | ------ | -------- |
| deploy | Deploy | bool | false |

[Back to Group](#v1beta1)

### MetricsServer

MetricsServer feature flag

| Field | Description | Scheme | Required |
| ----- | ----------- | ------ | -------- |
| enable | Enable deployment of metrics-server. Default value is true. | bool | false |

[Back to Group](#v1beta1)

### NoneSpec

NoneSpec defines a none provider

| Field | Description | Scheme | Required |
| ----- | ----------- | ------ | -------- |

[Back to Group](#v1beta1)

### OpenIDConnect

OpenIDConnect feature flag

| Field | Description | Scheme | Required |
| ----- | ----------- | ------ | -------- |
| enable | Enable | bool | false |
| config | Config | [OpenIDConnectConfig](#openidconnectconfig) | true |

[Back to Group](#v1beta1)

### OpenIDConnectConfig

OpenIDConnectConfig config

| Field | Description | Scheme | Required |
| ----- | ----------- | ------ | -------- |
| issuerUrl | IssuerURL | string | true |
| clientId | ClientID | string | true |
| usernameClaim | UsernameClaim | string | true |
| usernamePrefix | UsernamePrefix | string | true |
| groupsClaim | GroupsClaim | string | true |
| groupsPrefix | GroupsPrefix | string | true |
| requiredClaim | RequiredClaim | string | true |
| signingAlgs | SigningAlgs | string | true |
| caFile | CAFile | string | true |

[Back to Group](#v1beta1)

### OpenstackSpec

OpenstackSpec defines the Openstack provider

| Field | Description | Scheme | Required |
| ----- | ----------- | ------ | -------- |

[Back to Group](#v1beta1)

### PacketSpec

PacketSpec defines the Packet cloud provider

| Field | Description | Scheme | Required |
| ----- | ----------- | ------ | -------- |

[Back to Group](#v1beta1)

### PodNodeSelector

PodNodeSelector feature flag

| Field | Description | Scheme | Required |
| ----- | ----------- | ------ | -------- |
| enable | Enable | bool | false |
| config | Config | [PodNodeSelectorConfig](#podnodeselectorconfig) | true |

[Back to Group](#v1beta1)

### PodNodeSelectorConfig

PodNodeSelectorConfig config

| Field | Description | Scheme | Required |
| ----- | ----------- | ------ | -------- |
| configFilePath | ConfigFilePath is a path on the local file system to the PodNodeSelector configuration file. ConfigFilePath is a required field. More info: https://kubernetes.io/docs/reference/access-authn-authz/admission-controllers/#podnodeselector | string | true |

[Back to Group](#v1beta1)

### PodPresets

PodPresets feature flag
The PodPresets feature is obsolete and has been removed

| Field | Description | Scheme | Required |
| ----- | ----------- | ------ | -------- |
| enable | Enable | bool | false |

[Back to Group](#v1beta1)

### PodSecurityPolicy

PodSecurityPolicy feature flag
This feature is deprecated and will be removed from the API once
Kubernetes 1.24 reaches EOL.

| Field | Description | Scheme | Required |
| ----- | ----------- | ------ | -------- |
| enable | Enable | bool | false |

[Back to Group](#v1beta1)

### ProviderSpec

ProviderSpec describes a worker node

| Field | Description | Scheme | Required |
| ----- | ----------- | ------ | -------- |
| cloudProviderSpec | CloudProviderSpec | [json.RawMessage](https://golang.org/pkg/encoding/json/#RawMessage) | true |
| annotations | Annotations set MachineDeployment.ObjectMeta.Annotations | map[string]string | false |
| machineAnnotations | MachineAnnotations set MachineDeployment.Spec.Template.Spec.ObjectMeta.Annotations a way to annotate resulted Nodes | map[string]string | false |
| labels | Labels | map[string]string | false |
| taints | Taints | [][corev1.Taint](https://kubernetes.io/docs/reference/generated/kubernetes-api/v1.18/#taint-v1-core) | false |
| sshPublicKeys | SSHPublicKeys | []string | false |
| operatingSystem | OperatingSystem | string | true |
| operatingSystemSpec | OperatingSystemSpec | [json.RawMessage](https://golang.org/pkg/encoding/json/#RawMessage) | false |
| network | Network | *[ProviderStaticNetworkConfig](#providerstaticnetworkconfig) | false |
| overwriteCloudConfig | OverwriteCloudConfig | *string | false |

[Back to Group](#v1beta1)

### ProviderStaticNetworkConfig

ProviderStaticNetworkConfig contains a machine's static network configuration

| Field | Description | Scheme | Required |
| ----- | ----------- | ------ | -------- |
| cidr | CIDR | string | true |
| gateway | Gateway | string | true |
| dns | DNS | [DNSConfig](#dnsconfig) | true |

[Back to Group](#v1beta1)

### ProxyConfig

ProxyConfig configures proxy for the Docker daemon and is used by KubeOne scripts

| Field | Description | Scheme | Required |
| ----- | ----------- | ------ | -------- |
| http | HTTP | string | false |
| https | HTTPS | string | false |
| noProxy | NoProxy | string | false |

[Back to Group](#v1beta1)

### RegistryConfiguration

RegistryConfiguration controls how images used for components deployed by
KubeOne and kubeadm are pulled from an image registry

| Field | Description | Scheme | Required |
| ----- | ----------- | ------ | -------- |
| overwriteRegistry | OverwriteRegistry specifies a custom Docker registry which will be used for all images required for KubeOne and kubeadm. This also applies to addons deployed by KubeOne. This field doesn't modify the user/organization part of the image. For example, if OverwriteRegistry is set to 127.0.0.1:5000/example, image called calico/cni would translate to 127.0.0.1:5000/example/calico/cni. Default: \"\" | string | false |
| insecureRegistry | InsecureRegistry configures Docker to threat the registry specified in OverwriteRegistry as an insecure registry. This is also propagated to the worker nodes managed by machine-controller and/or KubeOne. | bool | false |

[Back to Group](#v1beta1)

### StaticAuditLog

StaticAuditLog feature flag

| Field | Description | Scheme | Required |
| ----- | ----------- | ------ | -------- |
| enable | Enable | bool | false |
| config | Config | [StaticAuditLogConfig](#staticauditlogconfig) | true |

[Back to Group](#v1beta1)

### StaticAuditLogConfig

StaticAuditLogConfig config

| Field | Description | Scheme | Required |
| ----- | ----------- | ------ | -------- |
| policyFilePath | PolicyFilePath is a path on local file system to the audit policy manifest which defines what events should be recorded and what data they should include. PolicyFilePath is a required field. More info: https://kubernetes.io/docs/tasks/debug-application-cluster/audit/#audit-policy | string | true |
| logPath | LogPath is path on control plane instances where audit log files are stored. Default value is /var/log/kubernetes/audit.log | string | false |
| logMaxAge | LogMaxAge is maximum number of days to retain old audit log files. Default value is 30 | int | false |
| logMaxBackup | LogMaxBackup is maximum number of audit log files to retain. Default value is 3. | int | false |
| logMaxSize | LogMaxSize is maximum size in megabytes of audit log file before it gets rotated. Default value is 100. | int | false |

[Back to Group](#v1beta1)

### StaticWorkersConfig

StaticWorkersConfig defines static worker nodes provisioned by KubeOne and kubeadm

| Field | Description | Scheme | Required |
| ----- | ----------- | ------ | -------- |
| hosts | Hosts | [][HostConfig](#hostconfig) | false |

[Back to Group](#v1beta1)

### SystemPackages

SystemPackages controls configurations of APT/YUM

| Field | Description | Scheme | Required |
| ----- | ----------- | ------ | -------- |
| configureRepositories | ConfigureRepositories (true by default) is a flag to control automatic configuration of kubeadm / docker repositories. | bool | false |

[Back to Group](#v1beta1)

### VersionConfig

VersionConfig describes the versions of components that are installed on the machines

| Field | Description | Scheme | Required |
| ----- | ----------- | ------ | -------- |
| kubernetes |  | string | true |

[Back to Group](#v1beta1)

### VsphereSpec

VsphereSpec defines the vSphere provider

| Field | Description | Scheme | Required |
| ----- | ----------- | ------ | -------- |

[Back to Group](#v1beta1)

### WeaveNetSpec

WeaveNetSpec defines the WeaveNet CNI plugin

| Field | Description | Scheme | Required |
| ----- | ----------- | ------ | -------- |
| encrypted | Encrypted | bool | false |

[Back to Group](#v1beta1)<|MERGE_RESOLUTION|>--- conflicted
+++ resolved
@@ -1,10 +1,6 @@
 +++
 title = "v1beta1 API Reference"
-<<<<<<< HEAD
-date = 2021-12-08T15:09:59+05:00
-=======
-date = 2021-12-23T12:22:34+01:00
->>>>>>> f213626c
+date = 2021-12-23T21:13:02+05:00
 weight = 11
 +++
 ## v1beta1
