--- conflicted
+++ resolved
@@ -1,10 +1,6 @@
 +++
 title = "v1beta1 API Reference"
-<<<<<<< HEAD
 date = 2021-10-29T14:08:40+05:00
-=======
-date = 2021-10-28T16:38:45+03:00
->>>>>>> 4dbfa40d
 weight = 11
 +++
 ## v1beta1
