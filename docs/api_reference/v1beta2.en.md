--- conflicted
+++ resolved
@@ -1,10 +1,6 @@
 +++
 title = "v1beta2 API Reference"
-<<<<<<< HEAD
-date = 2022-07-15T14:02:12+05:00
-=======
 date = 2022-07-20T15:14:03+02:00
->>>>>>> 4b1d3e6a
 weight = 11
 +++
 ## v1beta2
