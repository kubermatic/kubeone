--- conflicted
+++ resolved
@@ -1,10 +1,6 @@
 +++
 title = "v1beta3 API Reference"
-<<<<<<< HEAD
-date = 2025-11-26T13:09:43+01:00
-=======
 date = 2025-11-26T13:51:14+01:00
->>>>>>> 53d3377c
 weight = 11
 +++
 ## v1beta3
