--- conflicted
+++ resolved
@@ -670,15 +670,9 @@
             requests:
               cpu: 1
   #########################################################
-<<<<<<< HEAD
   # E2E/Conformance tests (Equinix Metal, 1.19-1.22)
   #########################################################
-  - name: pull-kubeone-e2e-equinix-metal-conformance-1.19
-=======
-  # E2E/Conformance tests (Packet, 1.20-1.23)
-  #########################################################
-  - name: pull-kubeone-e2e-packet-conformance-1.20
->>>>>>> f213626c
+  - name: pull-kubeone-e2e-equinix-metal-conformance-1.20
     always_run: false
     decorate: true
     clone_uri: "ssh://git@github.com/kubermatic/kubeone.git"
@@ -703,11 +697,7 @@
           resources:
             requests:
               cpu: 1
-<<<<<<< HEAD
-  - name: pull-kubeone-e2e-equinix-metal-conformance-1.20
-=======
-  - name: pull-kubeone-e2e-packet-conformance-1.21
->>>>>>> f213626c
+  - name: pull-kubeone-e2e-equinix-metal-conformance-1.21
     always_run: false
     decorate: true
     clone_uri: "ssh://git@github.com/kubermatic/kubeone.git"
@@ -732,11 +722,7 @@
           resources:
             requests:
               cpu: 1
-<<<<<<< HEAD
-  - name: pull-kubeone-e2e-equinix-metal-conformance-1.21
-=======
-  - name: pull-kubeone-e2e-packet-conformance-1.22
->>>>>>> f213626c
+  - name: pull-kubeone-e2e-equinix-metal-conformance-1.22
     always_run: false
     decorate: true
     clone_uri: "ssh://git@github.com/kubermatic/kubeone.git"
@@ -753,25 +739,17 @@
             - e2e-test
           env:
             - name: PROVIDER
-<<<<<<< HEAD
               value: "equinixmetal"
-=======
-              value: "packet"
-            - name: CONTAINER_RUNTIME
-              value: containerd
->>>>>>> f213626c
-            - name: TEST_CLUSTER_TARGET_VERSION
-              value: "1.22.4"
-            - name: KUBEONE_TEST_RUN
-              value: "TestClusterConformance"
-          resources:
-            requests:
-              cpu: 1
-<<<<<<< HEAD
-  - name: pull-kubeone-e2e-equinix-metal-conformance-1.22
-=======
-  - name: pull-kubeone-e2e-packet-conformance-1.23
->>>>>>> f213626c
+            - name: CONTAINER_RUNTIME
+              value: containerd
+            - name: TEST_CLUSTER_TARGET_VERSION
+              value: "1.22.4"
+            - name: KUBEONE_TEST_RUN
+              value: "TestClusterConformance"
+          resources:
+            requests:
+              cpu: 1
+  - name: pull-kubeone-e2e-equinix-metal-conformance-1.23
     always_run: false
     decorate: true
     clone_uri: "ssh://git@github.com/kubermatic/kubeone.git"
