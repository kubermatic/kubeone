- scenario: install_containerd
  initVersion: v1.21.14
  infrastructures:
    - name: aws_amzn
    - name: aws_centos
    - name: aws_defaults
    - name: aws_flatcar
    - name: aws_rhel
    - name: aws_rockylinux
    - name: azure_default
    - name: gce_default
    - name: openstack_default
    - name: vsphere_default
    - name: vsphere_flatcar

- scenario: install_containerd
  initVersion: v1.22.11
  infrastructures:
    - name: aws_amzn
    - name: aws_centos
    - name: aws_defaults
    - name: aws_flatcar
    - name: aws_rhel
    - name: aws_rockylinux
    - name: azure_default
    - name: gce_default
    - name: openstack_default
    - name: vsphere_default
    - name: vsphere_flatcar

- scenario: install_containerd
  initVersion: v1.23.8
  infrastructures:
    - name: aws_amzn
    - name: aws_centos
    - name: aws_defaults
    - name: aws_flatcar
    - name: aws_rhel
    - name: aws_rockylinux
    - name: azure_default
    - name: gce_default
    - name: openstack_default
    - name: vsphere_default
    - name: vsphere_flatcar

- scenario: install_containerd
  initVersion: v1.24.2
  infrastructures:
    - name: aws_amzn
    - name: aws_centos
    - name: aws_defaults
    - name: aws_flatcar
    - name: aws_rhel
    - name: aws_rockylinux
    - name: azure_default
    - name: gce_default
    - name: openstack_default
    - name: vsphere_default
    - name: vsphere_flatcar

- scenario: install_docker
  initVersion: v1.21.14
  infrastructures:
    - name: aws_amzn
    - name: aws_centos
    - name: aws_defaults
    - name: aws_flatcar
    - name: aws_rhel
    - name: aws_rockylinux
    - name: azure_default
    - name: gce_default
    - name: openstack_default
    - name: vsphere_default
    - name: vsphere_flatcar

- scenario: install_docker
  initVersion: v1.22.11
  infrastructures:
    - name: aws_amzn
    - name: aws_centos
    - name: aws_defaults
    - name: aws_flatcar
    - name: aws_rhel
    - name: aws_rockylinux
    - name: azure_default
    - name: gce_default
    - name: openstack_default
    - name: vsphere_default
    - name: vsphere_flatcar

- scenario: upgrade_containerd
  initVersion: v1.21.14
  upgradedVersion: v1.22.11
  infrastructures:
    - name: aws_amzn
    - name: aws_centos
    - name: aws_defaults
    - name: aws_flatcar
    - name: aws_rhel
    - name: aws_rockylinux
    - name: azure_default
    - name: gce_default
    - name: openstack_default
    - name: vsphere_default
    - name: vsphere_flatcar

- scenario: upgrade_containerd
  initVersion: v1.23.8
  upgradedVersion: v1.24.2
  infrastructures:
    - name: aws_amzn
    - name: aws_centos
    - name: aws_defaults
    - name: aws_flatcar
    - name: aws_rhel
    - name: aws_rockylinux
    - name: azure_default
    - name: gce_default
    - name: openstack_default
    - name: vsphere_default
    - name: vsphere_flatcar

- scenario: upgrade_containerd
  initVersion: v1.22.11
  upgradedVersion: v1.23.8
  infrastructures:
    - name: aws_amzn
    - name: aws_centos
    - name: aws_defaults
    - name: aws_flatcar
    - name: aws_rhel
    - name: aws_rockylinux
    - name: azure_default
    - name: gce_default
    - name: openstack_default
    - name: vsphere_default
    - name: vsphere_flatcar

- scenario: upgrade_docker
  initVersion: v1.21.14
  upgradedVersion: v1.22.11
  infrastructures:
    - name: aws_amzn
    - name: aws_centos
    - name: aws_defaults
    - name: aws_flatcar
    - name: aws_rhel
    - name: aws_rockylinux
    - name: azure_default
    - name: gce_default
    - name: openstack_default
    - name: vsphere_default
    - name: vsphere_flatcar

- scenario: calico_containerd
  initVersion: v1.22.11
  infrastructures:
    - name: aws_amzn
    - name: aws_centos
    - name: aws_defaults
    - name: aws_flatcar
    - name: aws_rhel
    - name: aws_rockylinux
    - name: azure_default
    - name: gce_default
    - name: openstack_default
    - name: vsphere_default
    - name: vsphere_flatcar

- scenario: calico_docker
  initVersion: v1.22.11
  infrastructures:
    - name: aws_amzn
    - name: aws_centos
    - name: aws_defaults
    - name: aws_flatcar
    - name: aws_rhel
    - name: aws_rockylinux
    - name: azure_default
    - name: gce_default
    - name: openstack_default
    - name: vsphere_default
    - name: vsphere_flatcar

- scenario: weave_containerd
  initVersion: v1.22.11
  infrastructures:
    - name: aws_amzn
    - name: aws_centos
    - name: aws_defaults
    - name: aws_flatcar
    - name: aws_rhel
    - name: aws_rockylinux
    - name: azure_default
    - name: gce_default
    - name: openstack_default
    - name: vsphere_default
    - name: vsphere_flatcar

- scenario: weave_docker
  initVersion: v1.22.11
  infrastructures:
    - name: aws_amzn
    - name: aws_centos
    - name: aws_defaults
    - name: aws_flatcar
    - name: aws_rhel
    - name: aws_rockylinux
    - name: azure_default
    - name: gce_default
    - name: openstack_default
    - name: vsphere_default
    - name: vsphere_flatcar

- scenario: cilium_containerd
  initVersion: v1.22.11
  infrastructures:
    - name: aws_amzn
    - name: aws_centos
    - name: aws_defaults
    - name: aws_flatcar
    - name: aws_rhel
    - name: aws_rockylinux
    - name: azure_default
    - name: gce_default
    - name: openstack_default
    - name: vsphere_default
    - name: vsphere_flatcar

- scenario: cilium_docker
  initVersion: v1.22.11
  infrastructures:
    - name: aws_amzn
    - name: aws_centos
    - name: aws_defaults
    - name: aws_flatcar
    - name: aws_rhel
    - name: aws_rockylinux
    - name: azure_default
    - name: gce_default
    - name: openstack_default
    - name: vsphere_default
    - name: vsphere_flatcar

- scenario: conformance_containerd
  initVersion: v1.21.14
  infrastructures:
    - name: aws_long_timeout_default

- scenario: conformance_containerd
  initVersion: v1.22.11
  infrastructures:
    - name: aws_long_timeout_default

- scenario: conformance_containerd
  initVersion: v1.23.8
  infrastructures:
    - name: aws_long_timeout_default

- scenario: conformance_containerd
  initVersion: v1.24.2
  infrastructures:
    - name: aws_long_timeout_default

- scenario: conformance_containerd_external
  initVersion: v1.21.14
  infrastructures:
    - name: aws_long_timeout_default

- scenario: conformance_containerd_external
  initVersion: v1.22.11
  infrastructures:
    - name: aws_long_timeout_default

- scenario: conformance_containerd_external
  initVersion: v1.23.8
  infrastructures:
    - name: aws_long_timeout_default

- scenario: conformance_containerd_external
  initVersion: v1.24.2
  infrastructures:
    - name: aws_long_timeout_default

- scenario: kube_proxy_ipvs
  initVersion: v1.22.11
  infrastructures:
    - name: aws_defaults

- scenario: kube_proxy_ipvs
  initVersion: v1.23.8
  infrastructures:
    - name: aws_defaults

<<<<<<< HEAD
- scenario: kube_proxy_ipvs
  initVersion: v1.24.1
=======
- scenario: install_operating_system_manager
  initVersion: v1.24.2
>>>>>>> 4e0e926f
  infrastructures:
    - name: aws_defaults

- scenario: legacy_machine_controller_userdata
  initVersion: v1.22.11
  infrastructures:
    - name: aws_defaults

- scenario: legacy_machine_controller_userdata
  initVersion: v1.23.8
  infrastructures:
    - name: aws_defaults

<<<<<<< HEAD
- scenario: legacy_machine_controller_userdata
  initVersion: v1.24.1
=======
- scenario: kube_proxy_ipvs
  initVersion: v1.24.2
  infrastructures:
    - name: aws_defaults

- scenario: install_containerd_external
  initVersion: v1.21.14
  infrastructures:
    - name: aws_amzn
    - name: aws_centos
    - name: aws_defaults
    - name: aws_flatcar
    - name: aws_rhel
    - name: aws_rockylinux
    - name: azure_default
    - name: digitalocean_default
    - name: equinixmetal_default
    - name: hetzner_default
    - name: openstack_default
    - name: vsphere_default
    - name: vsphere_flatcar

- scenario: install_containerd_external
  initVersion: v1.22.11
  infrastructures:
    - name: aws_amzn
    - name: aws_centos
    - name: aws_defaults
    - name: aws_flatcar
    - name: aws_rhel
    - name: aws_rockylinux
    - name: azure_default
    - name: digitalocean_default
    - name: equinixmetal_default
    - name: hetzner_default
    - name: openstack_default
    - name: vsphere_default
    - name: vsphere_flatcar

- scenario: install_containerd_external
  initVersion: v1.23.8
  infrastructures:
    - name: aws_amzn
    - name: aws_centos
    - name: aws_defaults
    - name: aws_flatcar
    - name: aws_rhel
    - name: aws_rockylinux
    - name: azure_default
    - name: digitalocean_default
    - name: equinixmetal_default
    - name: hetzner_default
    - name: openstack_default
    - name: vsphere_default
    - name: vsphere_flatcar

- scenario: install_containerd_external
  initVersion: v1.24.2
>>>>>>> 4e0e926f
  infrastructures:
    - name: aws_amzn
    - name: aws_centos
    - name: aws_defaults
    - name: aws_flatcar
    - name: aws_rhel
    - name: aws_rockylinux
    - name: azure_default
    - name: digitalocean_default
    - name: equinixmetal_default
    - name: hetzner_default
    - name: openstack_default
    - name: vsphere_default
    - name: vsphere_flatcar

- scenario: install_docker_external
  initVersion: v1.21.14
  infrastructures:
    - name: aws_amzn
    - name: aws_centos
    - name: aws_defaults
    - name: aws_flatcar
    - name: aws_rhel
    - name: aws_rockylinux
    - name: azure_default
    - name: digitalocean_default
    - name: equinixmetal_default
    - name: hetzner_default
    - name: openstack_default
    - name: vsphere_default
    - name: vsphere_flatcar

- scenario: install_docker_external
  initVersion: v1.22.11
  infrastructures:
    - name: aws_amzn
    - name: aws_centos
    - name: aws_defaults
    - name: aws_flatcar
    - name: aws_rhel
    - name: aws_rockylinux
    - name: azure_default
    - name: digitalocean_default
    - name: equinixmetal_default
    - name: hetzner_default
    - name: openstack_default
    - name: vsphere_default
    - name: vsphere_flatcar

- scenario: upgrade_containerd_external
  initVersion: v1.21.14
  upgradedVersion: v1.22.11
  infrastructures:
    - name: aws_amzn
    - name: aws_centos
    - name: aws_defaults
    - name: aws_flatcar
    - name: aws_rhel
    - name: aws_rockylinux
    - name: azure_default
    - name: digitalocean_default
    - name: equinixmetal_default
    - name: hetzner_default
    - name: openstack_default
    - name: vsphere_default
    - name: vsphere_flatcar

- scenario: upgrade_containerd_external
  initVersion: v1.22.11
  upgradedVersion: v1.23.8
  infrastructures:
    - name: aws_amzn
    - name: aws_centos
    - name: aws_defaults
    - name: aws_flatcar
    - name: aws_rhel
    - name: aws_rockylinux
    - name: azure_default
    - name: digitalocean_default
    - name: equinixmetal_default
    - name: hetzner_default
    - name: openstack_default
    - name: vsphere_default
    - name: vsphere_flatcar

- scenario: upgrade_containerd_external
  initVersion: v1.23.8
  upgradedVersion: v1.24.2
  infrastructures:
    - name: aws_amzn
    - name: aws_centos
    - name: aws_defaults
    - name: aws_flatcar
    - name: aws_rhel
    - name: aws_rockylinux
    - name: azure_default
    - name: digitalocean_default
    - name: equinixmetal_default
    - name: hetzner_default
    - name: openstack_default
    - name: vsphere_default
    - name: vsphere_flatcar

- scenario: upgrade_docker_external
  initVersion: v1.21.14
  upgradedVersion: v1.22.11
  infrastructures:
    - name: aws_amzn
    - name: aws_centos
    - name: aws_defaults
    - name: aws_flatcar
    - name: aws_rhel
    - name: aws_rockylinux
    - name: azure_default
    - name: digitalocean_default
    - name: equinixmetal_default
    - name: hetzner_default
    - name: openstack_default
    - name: vsphere_default
    - name: vsphere_flatcar<|MERGE_RESOLUTION|>--- conflicted
+++ resolved
@@ -292,31 +292,20 @@
   infrastructures:
     - name: aws_defaults
 
-<<<<<<< HEAD
+- scenario: legacy_machine_controller_userdata
+  initVersion: v1.22.11
+  infrastructures:
+    - name: aws_defaults
+
+- scenario: legacy_machine_controller_userdata
+  initVersion: v1.23.8
+  infrastructures:
+    - name: aws_defaults
+
+- scenario: legacy_machine_controller_userdata
+  initVersion: v1.24.2
+
 - scenario: kube_proxy_ipvs
-  initVersion: v1.24.1
-=======
-- scenario: install_operating_system_manager
-  initVersion: v1.24.2
->>>>>>> 4e0e926f
-  infrastructures:
-    - name: aws_defaults
-
-- scenario: legacy_machine_controller_userdata
-  initVersion: v1.22.11
-  infrastructures:
-    - name: aws_defaults
-
-- scenario: legacy_machine_controller_userdata
-  initVersion: v1.23.8
-  infrastructures:
-    - name: aws_defaults
-
-<<<<<<< HEAD
-- scenario: legacy_machine_controller_userdata
-  initVersion: v1.24.1
-=======
-- scenario: kube_proxy_ipvs
   initVersion: v1.24.2
   infrastructures:
     - name: aws_defaults
@@ -374,7 +363,6 @@
 
 - scenario: install_containerd_external
   initVersion: v1.24.2
->>>>>>> 4e0e926f
   infrastructures:
     - name: aws_amzn
     - name: aws_centos
