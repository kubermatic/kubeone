--- conflicted
+++ resolved
@@ -209,23 +209,14 @@
 
 func baseResources() map[Resource]map[string]string {
 	return map[Resource]map[string]string{
-<<<<<<< HEAD
-		CalicoCNI:        {"*": "quay.io/calico/cni:v3.22.2"},
-		CalicoController: {"*": "quay.io/calico/kube-controllers:v3.22.2"},
-		CalicoNode:       {"*": "quay.io/calico/node:v3.22.2"},
-		DNSNodeCache:     {"*": "registry.k8s.io/dns/k8s-dns-node-cache:1.21.1"},
-		Flannel:          {"*": "quay.io/coreos/flannel:v0.15.1"},
-		//  TODO: Update this to a semver tag before release.
-		// Ref: https://github.com/kubermatic/machine-controller/commit/6232612e8ee6fc53c20a125415f8764fd4e81517
-		MachineController: {"*": "quay.io/kubermatic/machine-controller:6232612e8ee6fc53c20a125415f8764fd4e81517"},
-=======
 		CalicoCNI:         {"*": "quay.io/calico/cni:v3.23.3"},
 		CalicoController:  {"*": "quay.io/calico/kube-controllers:v3.23.3"},
 		CalicoNode:        {"*": "quay.io/calico/node:v3.23.3"},
 		DNSNodeCache:      {"*": "registry.k8s.io/dns/k8s-dns-node-cache:1.21.1"},
 		Flannel:           {"*": "quay.io/coreos/flannel:v0.15.1"},
-		MachineController: {"*": "quay.io/kubermatic/machine-controller:v1.52.0"},
->>>>>>> 4e0e926f
+		//  TODO: Update this to a semver tag before release.
+		// Ref: https://github.com/kubermatic/machine-controller/commit/6232612e8ee6fc53c20a125415f8764fd4e81517
+		MachineController: {"*": "quay.io/kubermatic/machine-controller:6232612e8ee6fc53c20a125415f8764fd4e81517"},
 		MetricsServer:     {"*": "k8s.gcr.io/metrics-server/metrics-server:v0.6.1"},
 		// operating-system-manager addon
 		//  TODO: Update this to a semver tag before release.
