--- conflicted
+++ resolved
@@ -166,19 +166,12 @@
 			APIVersion: "kubelet.config.k8s.io/v1beta1",
 			Kind:       "KubeletConfiguration",
 		},
-<<<<<<< HEAD
 		CgroupDriver:        "systemd",
 		ReadOnlyPort:        0,
 		RotateCertificates:  true,
+		ServerTLSBootstrap:  true,
 		ClusterDNS:          []string{resources.NodeLocalDNSVirtualIP},
 		ContainerLogMaxSize: cluster.LoggingConfig.ContainerLogMaxSize,
-=======
-		CgroupDriver:       "systemd",
-		ReadOnlyPort:       0,
-		RotateCertificates: true,
-		ServerTLSBootstrap: true,
-		ClusterDNS:         []string{resources.NodeLocalDNSVirtualIP},
->>>>>>> d55cc58d
 		Authentication: kubeletconfigv1beta1.KubeletAuthentication{
 			Anonymous: kubeletconfigv1beta1.KubeletAnonymousAuthentication{
 				Enabled: &bfalse,
@@ -366,19 +359,12 @@
 			APIVersion: "kubelet.config.k8s.io/v1beta1",
 			Kind:       "KubeletConfiguration",
 		},
-<<<<<<< HEAD
 		CgroupDriver:        "systemd",
 		ReadOnlyPort:        0,
 		RotateCertificates:  true,
+		ServerTLSBootstrap:  true,
 		ClusterDNS:          []string{resources.NodeLocalDNSVirtualIP},
 		ContainerLogMaxSize: cluster.LoggingConfig.ContainerLogMaxSize,
-=======
-		CgroupDriver:       "systemd",
-		ReadOnlyPort:       0,
-		RotateCertificates: true,
-		ServerTLSBootstrap: true,
-		ClusterDNS:         []string{resources.NodeLocalDNSVirtualIP},
->>>>>>> d55cc58d
 		Authentication: kubeletconfigv1beta1.KubeletAuthentication{
 			Anonymous: kubeletconfigv1beta1.KubeletAnonymousAuthentication{
 				Enabled: &bfalse,
