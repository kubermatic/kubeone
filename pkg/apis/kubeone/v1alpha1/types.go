/*
Copyright 2019 The KubeOne Authors.

Licensed under the Apache License, Version 2.0 (the "License");
you may not use this file except in compliance with the License.
You may obtain a copy of the License at

    http://www.apache.org/licenses/LICENSE-2.0

Unless required by applicable law or agreed to in writing, software
distributed under the License is distributed on an "AS IS" BASIS,
WITHOUT WARRANTIES OR CONDITIONS OF ANY KIND, either express or implied.
See the License for the specific language governing permissions and
limitations under the License.
*/

package v1alpha1

import (
	"encoding/json"

	corev1 "k8s.io/api/core/v1"
	metav1 "k8s.io/apimachinery/pkg/apis/meta/v1"
)

// +k8s:deepcopy-gen:interfaces=k8s.io/apimachinery/pkg/runtime.Object

// KubeOneCluster is KubeOne Cluster API Schema
type KubeOneCluster struct {
	metav1.TypeMeta `json:",inline"`

	// Name is the name of the cluster
	Name string `json:"name"`
	// Hosts describes the control plane nodes and how to access them
	Hosts []HostConfig `json:"hosts,omitempty"`
	// StaticWorkers allows the user to define a list of nodes as workers that are not managed by MachineController
	StaticWorkers []HostConfig `json:"staticWorkers,omitempty"`
	// APIEndpoint are pairs of address and port used to communicate with the Kubernetes API
	APIEndpoint APIEndpoint `json:"apiEndpoint,omitempty"`
	// CloudProvider configures the cloud provider specific features
	CloudProvider CloudProviderSpec `json:"cloudProvider,omitempty"`
	// Versions defines which Kubernetes version will be installed
	Versions VersionConfig `json:"versions,omitempty"`
	// ClusterNetwork configures the in-cluster networking
	ClusterNetwork ClusterNetworkConfig `json:"clusterNetwork,omitempty"`
	// Proxy configures proxy used while installing Kubernetes and by the Docker daemon
	Proxy ProxyConfig `json:"proxy,omitempty"`
	// Workers is used to create worker nodes using the Kubermatic machine-controller
	Workers []WorkerConfig `json:"workers,omitempty"`
	// MachineController configures the Kubermatic machine-controller component
	MachineController *MachineControllerConfig `json:"machineController,omitempty"`
	// Features enables and configures additional cluster features
	Features Features `json:"features,omitempty"`
	// Addons are used to deploy additional manifests
	Addons *Addons `json:"addons,omitempty"`
	// SystemPackages configure kubeone behaviour regarding OS packages
	SystemPackages *SystemPackages `json:"systemPackages,omitempty"`
	// Credentials used for machine-controller and external CCM
	Credentials map[string]string `json:"credentials,omitempty"`
}

// HostConfig describes a single control plane node.
type HostConfig struct {
	ID                int    `json:"-"`
	PublicAddress     string `json:"publicAddress"`
	PrivateAddress    string `json:"privateAddress"`
	SSHPort           int    `json:"sshPort"`
	SSHUsername       string `json:"sshUsername"`
	SSHPrivateKeyFile string `json:"sshPrivateKeyFile"`
	SSHAgentSocket    string `json:"sshAgentSocket"`
	Bastion           string `json:"bastion"`
	BastionPort       int    `json:"bastionPort"`
	BastionUser       string `json:"bastionUser"`
	Hostname          string `json:"hostname"`
	IsLeader          bool   `json:"isLeader"`
	Untaint           bool   `json:"untaint"`

	// Information populated at the runtime
	OperatingSystem string `json:"-"`
}

// APIEndpoint is the endpoint used to communicate with the Kubernetes API
type APIEndpoint struct {
	// Host is the hostname on which API is running
	Host string `json:"host"`

	// Port is the port used to reach to the API
	Port int `json:"port"`
}

// CloudProviderName represents the name of a provider
type CloudProviderName string

// CloudProviderName values
const (
	CloudProviderNameAWS          CloudProviderName = "aws"
	CloudProviderNameAzure        CloudProviderName = "azure"
	CloudProviderNameOpenStack    CloudProviderName = "openstack"
	CloudProviderNameHetzner      CloudProviderName = "hetzner"
	CloudProviderNameDigitalOcean CloudProviderName = "digitalocean"
	CloudProviderNamePacket       CloudProviderName = "packet"
	CloudProviderNameVSphere      CloudProviderName = "vsphere"
	CloudProviderNameGCE          CloudProviderName = "gce"
	CloudProviderNameNone         CloudProviderName = "none"
)

// CloudProviderSpec describes the cloud provider that is running the machines
type CloudProviderSpec struct {
	Name        CloudProviderName `json:"name"`
	External    bool              `json:"external"`
	CloudConfig string            `json:"cloudConfig"`
}

// VersionConfig describes the versions of components that are installed on the machines
type VersionConfig struct {
	// TODO(xmudrii): switch to semver
	Kubernetes string `json:"kubernetes"`
}

// ClusterNetworkConfig describes the cluster network
type ClusterNetworkConfig struct {
	PodSubnet         string `json:"podSubnet"`
	ServiceSubnet     string `json:"serviceSubnet"`
	ServiceDomainName string `json:"serviceDomainName"`
	NodePortRange     string `json:"nodePortRange"`
	CNI               *CNI   `json:"cni,omitempty"`

	// +optional
	NetworkID string `json:"networkID,omitempty"`
}

// CNIProvider type
type CNIProvider string

// List of CNI Providers
const (
	// CNIProviderCanal is a Canal CNI plugin (Flannel + Calico).
	// Highlights:
	// * Support Network Policies
	// * Does not support traffic encryption
	// More info: https://docs.projectcalico.org/v3.7/getting-started/kubernetes/installation/flannel
	CNIProviderCanal CNIProvider = "canal"

	// CNIProviderWeaveNet is a WeaveNet CNI plugin.
	// Highlights:
	// * Support Network Policies
	// * Support optional traffic encryption
	// * In case when encryption is enabled, strong secret will be autogenerated
	// More info: https://www.weave.works/docs/net/latest/kubernetes/kube-addon/
	CNIProviderWeaveNet CNIProvider = "weave-net"

	// CNIProviderExternal is an external CNI plugin.
	// The CNI plugin can be installed as Addon or manually
	// More info: https://kubernetes.io/docs/setup/production-environment/tools/kubeadm/create-cluster-kubeadm/#pod-network
	CNIProviderExternal CNIProvider = "external"
)

// CNI config
type CNI struct {
	// Provider choice
	Provider CNIProvider `json:"provider"`
	// Encrypted enables encryption for supported CNI plugins
	Encrypted bool `json:"encrypted"`
}

// ProxyConfig configures proxy for the Docker daemon and is used by KubeOne scripts
type ProxyConfig struct {
	HTTP    string `json:"http"`
	HTTPS   string `json:"https"`
	NoProxy string `json:"noProxy"`
}

// WorkerConfig describes a set of worker machines
type WorkerConfig struct {
	Name     string       `json:"name"`
	Replicas *int         `json:"replicas"`
	Config   ProviderSpec `json:"providerSpec"`
}

// ProviderSpec describes a worker node
type ProviderSpec struct {
	CloudProviderSpec   json.RawMessage   `json:"cloudProviderSpec"`
	Labels              map[string]string `json:"labels,omitempty"`
	Taints              []corev1.Taint    `json:"taints,omitempty"`
	SSHPublicKeys       []string          `json:"sshPublicKeys,omitempty"`
	OperatingSystem     string            `json:"operatingSystem"`
	OperatingSystemSpec json.RawMessage   `json:"operatingSystemSpec"`

	// +optional
	Network *NetworkConfig `json:"network,omitempty"`

	// +optional
	OverwriteCloudConfig *string `json:"overwriteCloudConfig,omitempty"`
}

// DNSConfig contains a machine's DNS configuration
type DNSConfig struct {
	Servers []string `json:"servers"`
}

// NetworkConfig contains a machine's static network configuration
type NetworkConfig struct {
	CIDR    string    `json:"cidr"`
	Gateway string    `json:"gateway"`
	DNS     DNSConfig `json:"dns"`
}

// MachineControllerConfig configures kubermatic machine-controller deployment
type MachineControllerConfig struct {
	Deploy bool `json:"deploy"`
	// Provider is provider to be used for machine-controller
	// Defaults and must be same as chosen cloud provider, unless cloud provider is set to None
	Provider CloudProviderName `json:"provider"`
}

// Features controls what features will be enabled on the cluster
type Features struct {
	PodNodeSelector *PodNodeSelector `json:"podNodeSelector"`
<<<<<<< HEAD
	// Deprecated: will be removed once Kubernetes 1.19 reaches EOL
	PodPresets *PodPresets `json:"podPresets"`
	// Deprecated: will be removed once Kubernetes 1.24 reaches EOL
=======
	// PodPresets
	// Obsolete: this feature was removed with Kubernetes 1.20
	PodPresets        *PodPresets        `json:"podPresets,omitempty"`
>>>>>>> f0569a82
	PodSecurityPolicy *PodSecurityPolicy `json:"podSecurityPolicy"`
	StaticAuditLog    *StaticAuditLog    `json:"staticAuditLog"`
	DynamicAuditLog   *DynamicAuditLog   `json:"dynamicAuditLog"`
	MetricsServer     *MetricsServer     `json:"metricsServer"`
	OpenIDConnect     *OpenIDConnect     `json:"openidConnect"`
}

// PodPresets feature flag
// The PodPresets feature is obsolete and has been removed
type PodPresets struct {
	// Enable
	Enable bool `json:"enable,omitempty"`
}

// SystemPackages controls configurations of APT/YUM
type SystemPackages struct {
	// ConfigureRepositories (true by default) is a flag to control automatic
	// configuration of kubeadm / docker repositories.
	ConfigureRepositories bool `json:"configureRepositories"`
}

// PodNodeSelector feature flag
type PodNodeSelector struct {
	Enable bool                  `json:"enable"`
	Config PodNodeSelectorConfig `json:"config"`
}

// PodNodeSelectorConfig config
type PodNodeSelectorConfig struct {
	// ConfigFilePath is a path on the local file system to the PodNodeSelector
	// configuration file.
	// ConfigFilePath is a required field.
	// More info: https://kubernetes.io/docs/reference/access-authn-authz/admission-controllers/#podnodeselector
	ConfigFilePath string `json:"configFilePath"`
}

// PodSecurityPolicy feature flag
// This feature is deprecated and will be removed from the API once
// Kubernetes 1.24 reaches EOL.
type PodSecurityPolicy struct {
	Enable bool `json:"enable"`
}

// StaticAuditLog feature flag
type StaticAuditLog struct {
	Enable bool                 `json:"enable"`
	Config StaticAuditLogConfig `json:"config"`
}

// StaticAuditLogConfig config
type StaticAuditLogConfig struct {
	// PolicyFilePath is a path on local file system to the audit policy manifest
	// which defines what events should be recorded and what data they should include.
	// PolicyFilePath is a required field.
	// More info: https://kubernetes.io/docs/tasks/debug-application-cluster/audit/#audit-policy
	PolicyFilePath string `json:"policyFilePath"`
	// LogPath is path on control plane instances where audit log files are stored.
	// Default value is /var/log/kubernetes/audit.log
	LogPath string `json:"logPath"`
	// LogMaxAge is maximum number of days to retain old audit log files.
	// Default value is 30
	LogMaxAge int `json:"logMaxAge"`
	// LogMaxBackup is maximum number of audit log files to retain.
	// Default value is 3
	LogMaxBackup int `json:"logMaxBackup"`
	// LogMaxSize is maximum size in megabytes of audit log file before it gets rotated.
	// Default value is 100
	LogMaxSize int `json:"logMaxSize"`
}

// DynamicAuditLog feature flag
type DynamicAuditLog struct {
	Enable bool `json:"enable"`
}

// MetricsServer feature flag
type MetricsServer struct {
	Enable bool `json:"enable"`
}

// OpenIDConnect feature flag
type OpenIDConnect struct {
	Enable bool                `json:"enable"`
	Config OpenIDConnectConfig `json:"config"`
}

// OpenIDConnectConfig config
type OpenIDConnectConfig struct {
	IssuerURL      string `json:"issuerUrl"`
	ClientID       string `json:"clientId"`
	UsernameClaim  string `json:"usernameClaim"`
	UsernamePrefix string `json:"usernamePrefix"`
	GroupsClaim    string `json:"groupsClaim"`
	GroupsPrefix   string `json:"groupsPrefix"`
	RequiredClaim  string `json:"requiredClaim"`
	SigningAlgs    string `json:"signingAlgs"`
	CAFile         string `json:"caFile"`
}

// Addons config
type Addons struct {
	Enable bool `json:"enable"`
	// Path on the local file system to the directory with addons manifests.
	Path string `json:"path"`
}<|MERGE_RESOLUTION|>--- conflicted
+++ resolved
@@ -216,15 +216,10 @@
 // Features controls what features will be enabled on the cluster
 type Features struct {
 	PodNodeSelector *PodNodeSelector `json:"podNodeSelector"`
-<<<<<<< HEAD
-	// Deprecated: will be removed once Kubernetes 1.19 reaches EOL
-	PodPresets *PodPresets `json:"podPresets"`
-	// Deprecated: will be removed once Kubernetes 1.24 reaches EOL
-=======
 	// PodPresets
 	// Obsolete: this feature was removed with Kubernetes 1.20
-	PodPresets        *PodPresets        `json:"podPresets,omitempty"`
->>>>>>> f0569a82
+	PodPresets *PodPresets `json:"podPresets,omitempty"`
+	// Deprecated: will be removed once Kubernetes 1.24 reaches EOL
 	PodSecurityPolicy *PodSecurityPolicy `json:"podSecurityPolicy"`
 	StaticAuditLog    *StaticAuditLog    `json:"staticAuditLog"`
 	DynamicAuditLog   *DynamicAuditLog   `json:"dynamicAuditLog"`
