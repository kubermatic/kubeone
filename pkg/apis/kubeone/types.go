--- conflicted
+++ resolved
@@ -585,40 +585,12 @@
 	Deploy bool `json:"deploy,omitempty"`
 }
 
-<<<<<<< HEAD
 // OperatingSystemManagerConfig configures kubermatic operating-system-manager deployment.
 type OperatingSystemManagerConfig struct {
 	// Deploy
 	Deploy bool `json:"deploy,omitempty"`
 }
 
-// Features controls what features will be enabled on the cluster
-type Features struct {
-	// PodNodeSelector
-	PodNodeSelector *PodNodeSelector `json:"podNodeSelector,omitempty"`
-
-	// PodSecurityPolicy
-	// Deprecated: will be removed once Kubernetes 1.24 reaches EOL
-	PodSecurityPolicy *PodSecurityPolicy `json:"podSecurityPolicy,omitempty"`
-
-	// StaticAuditLog
-	StaticAuditLog *StaticAuditLog `json:"staticAuditLog,omitempty"`
-
-	// DynamicAuditLog
-	DynamicAuditLog *DynamicAuditLog `json:"dynamicAuditLog,omitempty"`
-
-	// MetricsServer
-	MetricsServer *MetricsServer `json:"metricsServer,omitempty"`
-
-	// OpenIDConnect
-	OpenIDConnect *OpenIDConnect `json:"openidConnect,omitempty"`
-
-	// Encryption Providers
-	EncryptionProviders *EncryptionProviders `json:"encryptionProviders,omitempty"`
-}
-
-=======
->>>>>>> 4b1d3e6a
 // SystemPackages controls configurations of APT/YUM
 type SystemPackages struct {
 	// ConfigureRepositories (true by default) is a flag to control automatic
