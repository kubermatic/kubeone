package kube112

import (
	"strings"

	"github.com/kubermatic/kubeone/pkg/config"
	"github.com/kubermatic/kubeone/pkg/installer/util"
	"github.com/kubermatic/kubeone/pkg/ssh"
)

func createJoinToken(ctx *util.Context) error {
	originalContext := ctx
	return util.RunTaskOnLeader(ctx, func(ctx *util.Context, _ *config.HostConfig, conn ssh.Connection) error {
		ctx.Logger.Infoln("Creating join token…")

<<<<<<< HEAD
		stdout, _, _, err := util.RunCommand(conn,
			`sudo kubeadm token create --print-join-command`, ctx.Verbose)
=======
		stdout, _, err := util.RunCommand(conn, `sudo kubeadm token create --print-join-command`, ctx.Verbose)
>>>>>>> ea0baad3
		if err != nil {
			return err
		}

		stdout = strings.Replace(stdout, "\n", "", -1)
		originalContext.JoinCommand = stdout

		return nil
	})
}<|MERGE_RESOLUTION|>--- conflicted
+++ resolved
@@ -13,12 +13,7 @@
 	return util.RunTaskOnLeader(ctx, func(ctx *util.Context, _ *config.HostConfig, conn ssh.Connection) error {
 		ctx.Logger.Infoln("Creating join token…")
 
-<<<<<<< HEAD
-		stdout, _, _, err := util.RunCommand(conn,
-			`sudo kubeadm token create --print-join-command`, ctx.Verbose)
-=======
 		stdout, _, err := util.RunCommand(conn, `sudo kubeadm token create --print-join-command`, ctx.Verbose)
->>>>>>> ea0baad3
 		if err != nil {
 			return err
 		}
