package kube112

import (
	"github.com/kubermatic/kubeone/pkg/config"
	"github.com/kubermatic/kubeone/pkg/installer/util"
	"github.com/kubermatic/kubeone/pkg/ssh"
)

func joinControlplaneNode(ctx *util.Context) error {
	ctx.Logger.Infoln("Joining controlplane node…")
	return util.RunTaskOnFollowers(ctx, joinControlplaneNodeInternal)
}
<<<<<<< HEAD
func joinControlplaneNodeInternal(ctx *util.Context, node *config.HostConfig, conn ssh.Connection) error {
	_, _, _, err := util.RunShellCommand(conn, ctx.Verbose, `
if [[ -f /etc/kubernetes/kubelet.conf ]]; then exit 0; fi
if [[ -f /etc/systemd/system/kubelet.service.d/10-kubeadm.conf.disabled ]]; then
	sudo mv /etc/systemd/system/kubelet.service.d/10-kubeadm.conf{.disabled,}
	sudo systemctl daemon-reload
fi

sudo systemctl stop kubelet
sudo {{ .JOIN_COMMAND }} \
	 --experimental-control-plane \
	 --ignore-preflight-errors=DirAvailable--etc-kubernetes-manifests
=======

func joinNodesMasterCluster(ctx *util.Context, node *config.HostConfig, conn ssh.Connection) error {
	leader := ctx.Cluster.Leader()

	ctx.Logger.Infoln("Waiting for etcd to come up…")
	err := util.WaitForPod(conn, ctx.Verbose, "kube-system", fmt.Sprintf("etcd-%s", leader.Hostname), 2*time.Minute)
	if err != nil {
		return err
	}

	ctx.Logger.Infoln("Finalizing cluster…")
	_, _, err = util.RunShellCommand(conn, ctx.Verbose, `
sudo kubectl --kubeconfig=/etc/kubernetes/admin.conf exec \
  -n kube-system etcd-{{ .LEADER_HOSTNAME }} -- \
  etcdctl \
    --ca-file /etc/kubernetes/pki/etcd/ca.crt \
    --cert-file /etc/kubernetes/pki/etcd/peer.crt \
    --key-file /etc/kubernetes/pki/etcd/peer.key \
    --endpoints=https://{{ .LEADER_ADDRESS }}:2379 \
    member add {{ .NODE_HOSTNAME }} https://{{ .NODE_ADDRESS }}:2380

sudo kubeadm alpha phase etcd local --config=./{{ .WORK_DIR }}/cfg/master_{{ .NODE_ID }}.yaml
sudo kubeadm alpha phase kubeconfig all --config=./{{ .WORK_DIR }}/cfg/master_{{ .NODE_ID }}.yaml
sudo kubeadm alpha phase controlplane all --config=./{{ .WORK_DIR }}/cfg/master_{{ .NODE_ID }}.yaml
sudo kubeadm alpha phase kubelet config annotate-cri --config=./{{ .WORK_DIR }}/cfg/master_{{ .NODE_ID }}.yaml
sudo kubeadm alpha phase mark-master --config=./{{ .WORK_DIR }}/cfg/master_{{ .NODE_ID }}.yaml
>>>>>>> ea0baad3
`, util.TemplateVariables{
		"WORK_DIR":     ctx.WorkDir,
		"JOIN_COMMAND": ctx.JoinCommand,
	})
	return err
}<|MERGE_RESOLUTION|>--- conflicted
+++ resolved
@@ -10,9 +10,9 @@
 	ctx.Logger.Infoln("Joining controlplane node…")
 	return util.RunTaskOnFollowers(ctx, joinControlplaneNodeInternal)
 }
-<<<<<<< HEAD
+
 func joinControlplaneNodeInternal(ctx *util.Context, node *config.HostConfig, conn ssh.Connection) error {
-	_, _, _, err := util.RunShellCommand(conn, ctx.Verbose, `
+	_, _, err := util.RunShellCommand(conn, ctx.Verbose, `
 if [[ -f /etc/kubernetes/kubelet.conf ]]; then exit 0; fi
 if [[ -f /etc/systemd/system/kubelet.service.d/10-kubeadm.conf.disabled ]]; then
 	sudo mv /etc/systemd/system/kubelet.service.d/10-kubeadm.conf{.disabled,}
@@ -23,34 +23,6 @@
 sudo {{ .JOIN_COMMAND }} \
 	 --experimental-control-plane \
 	 --ignore-preflight-errors=DirAvailable--etc-kubernetes-manifests
-=======
-
-func joinNodesMasterCluster(ctx *util.Context, node *config.HostConfig, conn ssh.Connection) error {
-	leader := ctx.Cluster.Leader()
-
-	ctx.Logger.Infoln("Waiting for etcd to come up…")
-	err := util.WaitForPod(conn, ctx.Verbose, "kube-system", fmt.Sprintf("etcd-%s", leader.Hostname), 2*time.Minute)
-	if err != nil {
-		return err
-	}
-
-	ctx.Logger.Infoln("Finalizing cluster…")
-	_, _, err = util.RunShellCommand(conn, ctx.Verbose, `
-sudo kubectl --kubeconfig=/etc/kubernetes/admin.conf exec \
-  -n kube-system etcd-{{ .LEADER_HOSTNAME }} -- \
-  etcdctl \
-    --ca-file /etc/kubernetes/pki/etcd/ca.crt \
-    --cert-file /etc/kubernetes/pki/etcd/peer.crt \
-    --key-file /etc/kubernetes/pki/etcd/peer.key \
-    --endpoints=https://{{ .LEADER_ADDRESS }}:2379 \
-    member add {{ .NODE_HOSTNAME }} https://{{ .NODE_ADDRESS }}:2380
-
-sudo kubeadm alpha phase etcd local --config=./{{ .WORK_DIR }}/cfg/master_{{ .NODE_ID }}.yaml
-sudo kubeadm alpha phase kubeconfig all --config=./{{ .WORK_DIR }}/cfg/master_{{ .NODE_ID }}.yaml
-sudo kubeadm alpha phase controlplane all --config=./{{ .WORK_DIR }}/cfg/master_{{ .NODE_ID }}.yaml
-sudo kubeadm alpha phase kubelet config annotate-cri --config=./{{ .WORK_DIR }}/cfg/master_{{ .NODE_ID }}.yaml
-sudo kubeadm alpha phase mark-master --config=./{{ .WORK_DIR }}/cfg/master_{{ .NODE_ID }}.yaml
->>>>>>> ea0baad3
 `, util.TemplateVariables{
 		"WORK_DIR":     ctx.WorkDir,
 		"JOIN_COMMAND": ctx.JoinCommand,
