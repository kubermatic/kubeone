--- conflicted
+++ resolved
@@ -61,33 +61,5 @@
 
 func deployCAOnNode(ctx *util.Context, node *config.HostConfig, conn ssh.Connection) error {
 	ctx.Logger.Infoln("Uploading files…")
-<<<<<<< HEAD
 	return ctx.Configuration.UploadTo(conn, ctx.WorkDir)
-=======
-	err := ctx.Configuration.UploadTo(conn, ctx.WorkDir)
-	if err != nil {
-		return fmt.Errorf("failed to upload: %v", err)
-	}
-
-	ctx.Logger.Infoln("Setting up certificates and restarting kubelet…")
-
-	_, _, err = util.RunShellCommand(conn, ctx.Verbose, `
-sudo rsync -av ./{{ .WORK_DIR }}/pki/ /etc/kubernetes/pki/
-sudo mv /etc/kubernetes/pki/admin.conf /etc/kubernetes/admin.conf
-rm -rf ./{{ .WORK_DIR }}/pki
-sudo chown -R root:root /etc/kubernetes
-sudo mkdir -p /etc/kubernetes/manifests
-sudo kubeadm alpha phase certs all --config=./{{ .WORK_DIR }}/cfg/master_{{ .NODE_ID }}.yaml
-sudo kubeadm alpha phase kubelet config write-to-disk --config=./{{ .WORK_DIR }}/cfg/master_{{ .NODE_ID }}.yaml
-sudo kubeadm alpha phase kubelet write-env-file --config=./{{ .WORK_DIR }}/cfg/master_{{ .NODE_ID }}.yaml
-sudo kubeadm alpha phase kubeconfig kubelet --config=./{{ .WORK_DIR }}/cfg/master_{{ .NODE_ID }}.yaml
-sudo systemctl daemon-reload
-sudo systemctl restart kubelet
-`, util.TemplateVariables{
-		"WORK_DIR": ctx.WorkDir,
-		"NODE_ID":  strconv.Itoa(node.ID),
-	})
-
-	return err
->>>>>>> ea0baad3
 }