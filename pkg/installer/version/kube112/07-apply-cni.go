package kube112

import (
	"fmt"

	"github.com/kubermatic/kubeone/pkg/config"
	"github.com/kubermatic/kubeone/pkg/installer/util"
	"github.com/kubermatic/kubeone/pkg/ssh"
)

func applyCNI(ctx *util.Context, cni string) error {
	switch cni {
	case "flannel":
		return applyFlannelCNI(ctx)
	default:
		return fmt.Errorf("unknown CNI plugin selected")
	}
}

func applyFlannelCNI(ctx *util.Context) error {
	return util.RunTaskOnLeader(ctx, func(ctx *util.Context, _ *config.HostConfig, conn ssh.Connection) error {
		ctx.Logger.Infoln("Applying Flannel CNI plugin…")

<<<<<<< HEAD
		_, _, _, err := util.RunShellCommand(conn, ctx.Verbose, `sudo kubectl apply -f ./{{ .WORK_DIR }}/kube-flannel.yaml`, util.TemplateVariables{
=======
		_, _, err := util.RunShellCommand(conn, ctx.Verbose, `sudo kubectl create -f ./{{ .WORK_DIR }}/kube-flannel.yaml`, util.TemplateVariables{
>>>>>>> ea0baad3
			"WORK_DIR": ctx.WorkDir,
		})

		return err
	})
}<|MERGE_RESOLUTION|>--- conflicted
+++ resolved
@@ -21,11 +21,7 @@
 	return util.RunTaskOnLeader(ctx, func(ctx *util.Context, _ *config.HostConfig, conn ssh.Connection) error {
 		ctx.Logger.Infoln("Applying Flannel CNI plugin…")
 
-<<<<<<< HEAD
-		_, _, _, err := util.RunShellCommand(conn, ctx.Verbose, `sudo kubectl apply -f ./{{ .WORK_DIR }}/kube-flannel.yaml`, util.TemplateVariables{
-=======
 		_, _, err := util.RunShellCommand(conn, ctx.Verbose, `sudo kubectl create -f ./{{ .WORK_DIR }}/kube-flannel.yaml`, util.TemplateVariables{
->>>>>>> ea0baad3
 			"WORK_DIR": ctx.WorkDir,
 		})
 
